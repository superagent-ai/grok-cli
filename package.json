--- conflicted
+++ resolved
@@ -15,24 +15,16 @@
   },
   "scripts": {
     "build": "tsc",
-<<<<<<< HEAD
     "build:bun": "bun run tsc",
+    "build:watch": "tsc --watch",
+    "clean": "rm -rf dist coverage .nyc_output *.tsbuildinfo",
     "dev": "bun run src/index.ts",
     "dev:node": "tsx src/index.ts",
     "start": "node dist/index.js",
     "start:bun": "bun run dist/index.js",
-    "lint": "eslint . --ext .js,.jsx,.ts,.tsx",
-    "typecheck": "tsc --noEmit",
-    "install:bun": "bun install"
-=======
-    "build:watch": "tsc --watch",
-    "clean": "rm -rf dist coverage .nyc_output *.tsbuildinfo",
-    "dev": "tsx src/index.ts",
-    "start": "node dist/index.js",
     "test": "jest",
     "test:watch": "jest --watch",
     "test:coverage": "jest --coverage",
-    "test:ci": "jest --ci --coverage --maxWorkers=2",
     "lint": "eslint . --ext .js,.jsx,.ts,.tsx",
     "lint:fix": "eslint . --ext .js,.jsx,.ts,.tsx --fix",
     "format": "prettier --write \"src/**/*.{ts,tsx,js,jsx,json,md}\"",
@@ -40,14 +32,7 @@
     "typecheck": "tsc --noEmit",
     "typecheck:watch": "tsc --noEmit --watch",
     "validate": "npm run lint && npm run typecheck && npm test",
-    "prepare": "sh .husky/install.sh || true",
-    "prepublishOnly": "npm run validate && npm run build",
-    "preversion": "npm run validate",
-    "postversion": "git push && git push --tags",
-    "release:patch": "npm version patch && npm publish",
-    "release:minor": "npm version minor && npm publish",
-    "release:major": "npm version major && npm publish"
->>>>>>> e04694e3
+    "install:bun": "bun install"
   },
   "keywords": [
     "cli",
