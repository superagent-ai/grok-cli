--- conflicted
+++ resolved
@@ -328,18 +328,15 @@
     "process a single prompt and exit (headless mode)"
   )
   .option(
-<<<<<<< HEAD
     "-b, --browser",
     "launch browser UI instead of terminal interface"
   )
   .action(async (options) => {
-=======
     "--max-tool-rounds <rounds>",
     "maximum number of tool execution rounds (default: 400)",
     "400"
   )
   .action(async (message, options) => {
->>>>>>> 12a799f6
     if (options.directory) {
       try {
         process.chdir(options.directory);
