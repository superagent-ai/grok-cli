#!/usr/bin/env node
<<<<<<< HEAD

=======
>>>>>>> 12a799f6
import React from "react";
import { render } from "ink";
import { program } from "commander";
import * as dotenv from "dotenv";
import { GrokAgent } from "./agent/grok-agent.js";
import ChatInterface from "./ui/components/chat-interface.js";
import { getSettingsManager } from "./utils/settings-manager.js";
import { ConfirmationService } from "./utils/confirmation-service.js";
import { createMCPCommand } from "./commands/mcp.js";
import { createAuthCommand } from "./commands/auth.js";
import type { ChatCompletionMessageParam } from "openai/resources/chat";

// Load environment variables
dotenv.config();

// Disable default SIGINT handling to let Ink handle Ctrl+C
// We'll handle exit through the input system instead

process.on("SIGTERM", () => {
  // Restore terminal to normal mode before exit
  if (process.stdin.isTTY && process.stdin.setRawMode) {
    try {
      process.stdin.setRawMode(false);
    } catch (e) {
      // Ignore errors when setting raw mode
    }
  }
  console.log("\nGracefully shutting down...");
  process.exit(0);
});

// Handle uncaught exceptions to prevent hanging
process.on("uncaughtException", (error) => {
  console.error("Uncaught exception:", error);
  process.exit(1);
});

process.on("unhandledRejection", (reason, promise) => {
  console.error("Unhandled rejection at:", promise, "reason:", reason);
  process.exit(1);
});

// Ensure user settings are initialized
function ensureUserSettingsDirectory(): void {
  try {
    const manager = getSettingsManager();
    // This will create default settings if they don't exist
    manager.loadUserSettings();
  } catch (error) {
    // Silently ignore errors during setup
  }
}

// Load API key from user settings if not in environment
function loadApiKey(): string | undefined {
  const manager = getSettingsManager();
  return manager.getApiKey();
}

// Load base URL from user settings if not in environment
function loadBaseURL(): string {
  const manager = getSettingsManager();
  return manager.getBaseURL();
}

// Save command line settings to user settings file
async function saveCommandLineSettings(
  apiKey?: string,
  baseURL?: string
): Promise<void> {
  try {
    const manager = getSettingsManager();

    // Update with command line values
    if (apiKey) {
      manager.updateUserSetting("apiKey", apiKey);
      console.log("✅ API key saved to ~/.grok/user-settings.json");
    }
    if (baseURL) {
      manager.updateUserSetting("baseURL", baseURL);
      console.log("✅ Base URL saved to ~/.grok/user-settings.json");
    }
  } catch (error) {
    console.warn(
      "⚠️ Could not save settings to file:",
      error instanceof Error ? error.message : "Unknown error"
    );
  }
}

// Load model from user settings if not in environment
function loadModel(): string | undefined {
  // First check environment variables
  let model = process.env.GROK_MODEL;

  if (!model) {
    // Use the unified model loading from settings manager
    try {
      const manager = getSettingsManager();
      model = manager.getCurrentModel();
    } catch (error) {
      // Ignore errors, model will remain undefined
    }
  }

  return model;
}

// Handle commit-and-push command in headless mode
async function handleCommitAndPushHeadless(
  apiKey: string,
  baseURL?: string,
  model?: string,
  maxToolRounds?: number
): Promise<void> {
  try {
    const agent = new GrokAgent(apiKey, baseURL, model, maxToolRounds);

    // Configure confirmation service for headless mode (auto-approve all operations)
    const confirmationService = ConfirmationService.getInstance();
    confirmationService.setSessionFlag("allOperations", true);

    console.log("🤖 Processing commit and push...\n");
    console.log("> /commit-and-push\n");

    // First check if there are any changes at all
    const initialStatusResult = await agent.executeBashCommand(
      "git status --porcelain"
    );

    if (!initialStatusResult.success || !initialStatusResult.output?.trim()) {
      console.log("❌ No changes to commit. Working directory is clean.");
      process.exit(1);
    }

    console.log("✅ git status: Changes detected");

    // Add all changes
    const addResult = await agent.executeBashCommand("git add .");

    if (!addResult.success) {
      console.log(
        `❌ git add: ${addResult.error || "Failed to stage changes"}`
      );
      process.exit(1);
    }

    console.log("✅ git add: Changes staged");

    // Get staged changes for commit message generation
    const diffResult = await agent.executeBashCommand("git diff --cached");

    // Generate commit message using AI
    const commitPrompt = `Generate a concise, professional git commit message for these changes:

Git Status:
${initialStatusResult.output}

Git Diff (staged changes):
${diffResult.output || "No staged changes shown"}

Follow conventional commit format (feat:, fix:, docs:, etc.) and keep it under 72 characters.
Respond with ONLY the commit message, no additional text.`;

    console.log("🤖 Generating commit message...");

    const commitMessageEntries = await agent.processUserMessage(commitPrompt);
    let commitMessage = "";

    // Extract the commit message from the AI response
    for (const entry of commitMessageEntries) {
      if (entry.type === "assistant" && entry.content.trim()) {
        commitMessage = entry.content.trim();
        break;
      }
    }

    if (!commitMessage) {
      console.log("❌ Failed to generate commit message");
      process.exit(1);
    }

    // Clean the commit message
    const cleanCommitMessage = commitMessage.replace(/^["']|["']$/g, "");
    console.log(`✅ Generated commit message: "${cleanCommitMessage}"`);

    // Execute the commit
    const commitCommand = `git commit -m "${cleanCommitMessage}"`;
    const commitResult = await agent.executeBashCommand(commitCommand);

    if (commitResult.success) {
      console.log(
        `✅ git commit: ${
          commitResult.output?.split("\n")[0] || "Commit successful"
        }`
      );

      // If commit was successful, push to remote
      // First try regular push, if it fails try with upstream setup
      let pushResult = await agent.executeBashCommand("git push");

      if (
        !pushResult.success &&
        pushResult.error?.includes("no upstream branch")
      ) {
        console.log("🔄 Setting upstream and pushing...");
        pushResult = await agent.executeBashCommand("git push -u origin HEAD");
      }

      if (pushResult.success) {
        console.log(
          `✅ git push: ${
            pushResult.output?.split("\n")[0] || "Push successful"
          }`
        );
      } else {
        console.log(`❌ git push: ${pushResult.error || "Push failed"}`);
        process.exit(1);
      }
    } else {
      console.log(`❌ git commit: ${commitResult.error || "Commit failed"}`);
      process.exit(1);
    }
  } catch (error: any) {
    console.error("❌ Error during commit and push:", error.message);
    process.exit(1);
  }
}

// Headless mode processing function
async function processPromptHeadless(
  prompt: string,
  apiKey: string,
  baseURL?: string,
  model?: string,
  maxToolRounds?: number
): Promise<void> {
  try {
    const agent = new GrokAgent(apiKey, baseURL, model, maxToolRounds);

    // Configure confirmation service for headless mode (auto-approve all operations)
    const confirmationService = ConfirmationService.getInstance();
    confirmationService.setSessionFlag("allOperations", true);

    // Process the user message
    const chatEntries = await agent.processUserMessage(prompt);

    // Convert chat entries to OpenAI compatible message objects
    const messages: ChatCompletionMessageParam[] = [];

    for (const entry of chatEntries) {
      switch (entry.type) {
        case "user":
          messages.push({
            role: "user",
            content: entry.content,
          });
          break;

        case "assistant":
          const assistantMessage: ChatCompletionMessageParam = {
            role: "assistant",
            content: entry.content,
          };

          // Add tool calls if present
          if (entry.toolCalls && entry.toolCalls.length > 0) {
            assistantMessage.tool_calls = entry.toolCalls.map((toolCall) => ({
              id: toolCall.id,
              type: "function",
              function: {
                name: toolCall.function.name,
                arguments: toolCall.function.arguments,
              },
            }));
          }

          messages.push(assistantMessage);
          break;

        case "tool_result":
          if (entry.toolCall) {
            messages.push({
              role: "tool",
              tool_call_id: entry.toolCall.id,
              content: entry.content,
            });
          }
          break;
      }
    }

    // Output each message as a separate JSON object
    for (const message of messages) {
      console.log(JSON.stringify(message));
    }
  } catch (error: any) {
    // Output error in OpenAI compatible format
    console.log(
      JSON.stringify({
        role: "assistant",
        content: `Error: ${error.message}`,
      })
    );
    process.exit(1);
  }
}

program
  .name("grok")
  .description(
    "A conversational AI CLI tool powered by Grok with text editor capabilities"
  )
  .version("1.0.1")
  .argument("[message...]", "Initial message to send to Grok")
  .option("-d, --directory <dir>", "set working directory", process.cwd())
  .option("-k, --api-key <key>", "Grok API key (or set GROK_API_KEY env var)")
  .option(
    "-u, --base-url <url>",
    "Grok API base URL (or set GROK_BASE_URL env var)"
  )
  .option(
    "-m, --model <model>",
    "AI model to use (e.g., grok-code-fast-1, grok-4-latest) (or set GROK_MODEL env var)"
  )
  .option(
    "-p, --prompt <prompt>",
    "process a single prompt and exit (headless mode)"
  )
  .option(
    "--max-tool-rounds <rounds>",
    "maximum number of tool execution rounds (default: 400)",
    "400"
  )
  .action(async (message, options) => {
    if (options.directory) {
      try {
        process.chdir(options.directory);
      } catch (error: any) {
        console.error(
          `Error changing directory to ${options.directory}:`,
          error.message
        );
        process.exit(1);
      }
    }

    try {
      // Get API key from options, environment, or user settings
      let apiKey = options.apiKey || loadApiKey();
      const baseURL = options.baseUrl || loadBaseURL();
      const model = options.model || loadModel();
      const maxToolRounds = parseInt(options.maxToolRounds) || 400;

      if (!apiKey) {
        console.log('🔑 No API key found—running setup...');
        const { performConsoleLogin } = await import('./commands/auth.js');
        await performConsoleLogin();
        // Reload key post-setup
        const reloadedKey = loadApiKey();
        if (!reloadedKey) {
          console.error("❌ Setup failed. Please run 'grok auth login' manually.");
          process.exit(1);
        }
        apiKey = reloadedKey;
      }

      // Save API key and base URL to user settings if provided via command line
      if (options.apiKey || options.baseUrl) {
        await saveCommandLineSettings(options.apiKey, options.baseUrl);
      }

      // Headless mode: process prompt and exit
      if (options.prompt) {
        await processPromptHeadless(
          options.prompt,
          apiKey,
          baseURL,
          model,
          maxToolRounds
        );
        return;
      }

      // Interactive mode: launch UI
      const agent = new GrokAgent(apiKey, baseURL, model, maxToolRounds);
      console.log("🤖 Starting Grok CLI Conversational Assistant...\n");

      ensureUserSettingsDirectory();

      // Support variadic positional arguments for multi-word initial message
      const initialMessage = Array.isArray(message)
        ? message.join(" ")
        : message;

      render(React.createElement(ChatInterface, { agent, initialMessage }));
    } catch (error: any) {
      console.error("❌ Error initializing Grok CLI:", error.message);
      process.exit(1);
    }
  });

// Git subcommand
const gitCommand = program
  .command("git")
  .description("Git operations with AI assistance");

gitCommand
  .command("commit-and-push")
  .description("Generate AI commit message and push to remote")
  .option("-d, --directory <dir>", "set working directory", process.cwd())
  .option("-k, --api-key <key>", "Grok API key (or set GROK_API_KEY env var)")
  .option(
    "-u, --base-url <url>",
    "Grok API base URL (or set GROK_BASE_URL env var)"
  )
  .option(
    "-m, --model <model>",
    "AI model to use (e.g., grok-code-fast-1, grok-4-latest) (or set GROK_MODEL env var)"
  )
  .option(
    "--max-tool-rounds <rounds>",
    "maximum number of tool execution rounds (default: 400)",
    "400"
  )
  .action(async (options) => {
    if (options.directory) {
      try {
        process.chdir(options.directory);
      } catch (error: any) {
        console.error(
          `Error changing directory to ${options.directory}:`,
          error.message
        );
        process.exit(1);
      }
    }

    try {
      // Get API key from options, environment, or user settings
      let apiKey = options.apiKey || loadApiKey();
      const baseURL = options.baseUrl || loadBaseURL();
      const model = options.model || loadModel();
      const maxToolRounds = parseInt(options.maxToolRounds) || 400;

      if (!apiKey) {
        console.log('🔑 No API key found—running setup...');
        const { performConsoleLogin } = await import('./commands/auth.js');
        await performConsoleLogin();
        // Reload key post-setup
        const reloadedKey = loadApiKey();
        if (!reloadedKey) {
          console.error("❌ Setup failed. Please run 'grok auth login' manually.");
          process.exit(1);
        }
        apiKey = reloadedKey;
      }

      // Save API key and base URL to user settings if provided via command line
      if (options.apiKey || options.baseUrl) {
        await saveCommandLineSettings(options.apiKey, options.baseUrl);
      }

      await handleCommitAndPushHeadless(apiKey, baseURL, model, maxToolRounds);
    } catch (error: any) {
      console.error("❌ Error during commit and push:", error.message);
      process.exit(1);
    }
  });

// MCP command
program.addCommand(createMCPCommand());

// Auth command
program.addCommand(createAuthCommand());

program.parse();<|MERGE_RESOLUTION|>--- conflicted
+++ resolved
@@ -1,8 +1,3 @@
-#!/usr/bin/env node
-<<<<<<< HEAD
-
-=======
->>>>>>> 12a799f6
 import React from "react";
 import { render } from "ink";
 import { program } from "commander";
