--- conflicted
+++ resolved
@@ -67,17 +67,13 @@
   )
   .version("1.0.0")
   .option("-d, --directory <dir>", "set working directory", process.cwd())
-<<<<<<< HEAD
   .option("-k, --api-key <key>", "Grok API key (or set GROK_API_KEY env var)");
 
 // Add MCP commands
-program.addCommand(createMCPCommands());
-
 program
-=======
+  .addCommand(createMCPCommands())
   .option("-k, --api-key <key>", "Grok API key (or set GROK_API_KEY env var)")
   .option("-u, --base-url <url>", "Grok API base URL (or set GROK_BASE_URL env var)")
->>>>>>> 855f308a
   .action((options) => {
     if (options.directory) {
       try {
