--- conflicted
+++ resolved
@@ -19,7 +19,6 @@
 } from "../tools/index.js";
 import { ToolResult } from "../types/index.js";
 import { EventEmitter } from "events";
-<<<<<<< HEAD
 import { createTokenCounter, TokenCounter } from "../utils/token-counter.js";
 import { loadCustomInstructions } from "../utils/custom-instructions.js";
 import { getCheckpointManager, CheckpointManager } from "../checkpoints/checkpoint-manager.js";
@@ -28,12 +27,6 @@
 import { getSandboxManager, SandboxManager } from "../security/sandbox.js";
 import { getMCPClient, MCPClient } from "../mcp/mcp-client.js";
 import { getSettingsManager } from "../utils/settings-manager.js";
-=======
-import { createTokenCounter, TokenCounter } from "../utils/token-counter";
-import { loadCustomInstructions } from "../utils/custom-instructions";
-import { getSetting } from "../utils/settings";
-import { AGENT_CONFIG } from "../config/constants";
->>>>>>> e04694e3
 
 /**
  * Represents a single entry in the chat history
@@ -105,7 +98,6 @@
   private messages: GrokMessage[] = [];
   private tokenCounter: TokenCounter;
   private abortController: AbortController | null = null;
-<<<<<<< HEAD
   private checkpointManager: CheckpointManager;
   private sessionStore: SessionStore;
   private modeManager: AgentModeManager;
@@ -114,23 +106,20 @@
   private mcpInitialized: boolean = false;
   private maxToolRounds: number;
 
+  /**
+   * Create a new GrokAgent instance
+   *
+   * @param apiKey - API key for authentication
+   * @param baseURL - Optional base URL for the API endpoint
+   * @param model - Optional model name (defaults to saved model or grok-code-fast-1)
+   * @param maxToolRounds - Maximum tool execution rounds (default: 400)
+   */
   constructor(
     apiKey: string,
     baseURL?: string,
     model?: string,
     maxToolRounds?: number
   ) {
-=======
-
-  /**
-   * Create a new GrokAgent instance
-   *
-   * @param apiKey - API key for authentication
-   * @param baseURL - Optional base URL for the API endpoint
-   * @param model - Optional model name (defaults to saved model or grok-4-latest)
-   */
-  constructor(apiKey: string, baseURL?: string, model?: string) {
->>>>>>> e04694e3
     super();
     const manager = getSettingsManager();
     const savedModel = manager.getCurrentModel();
@@ -522,11 +511,7 @@
       tokenCount: inputTokens,
     };
 
-<<<<<<< HEAD
     const maxToolRounds = this.maxToolRounds; // Prevent infinite loops
-=======
-    const maxToolRounds = AGENT_CONFIG.MAX_TOOL_ROUNDS; // Prevent infinite loops
->>>>>>> e04694e3
     let toolRounds = 0;
     let totalOutputTokens = 0;
     let lastTokenUpdate = 0;
@@ -900,7 +885,6 @@
     }
   }
 
-<<<<<<< HEAD
   // Checkpoint methods
   createCheckpoint(description: string): void {
     this.checkpointManager.createCheckpoint(description);
@@ -1006,7 +990,8 @@
 
   isImageFile(filePath: string): boolean {
     return this.imageTool.isImage(filePath);
-=======
+  }
+
   /**
    * Clean up all resources
    * Should be called when the agent is no longer needed
@@ -1026,6 +1011,5 @@
     // Clear chat history and messages to free memory
     this.chatHistory = [];
     this.messages = [];
->>>>>>> e04694e3
   }
 }