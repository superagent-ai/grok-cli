--- conflicted
+++ resolved
@@ -14,7 +14,6 @@
   TodoTool,
   ConfirmationTool,
   SearchTool,
-<<<<<<< HEAD
   WebSearchTool,
   ImageTool,
 } from "../tools";
@@ -28,14 +27,12 @@
 import { getAgentModeManager, AgentModeManager, AgentMode } from "./agent-mode";
 import { getSandboxManager, SandboxManager } from "../security/sandbox";
 import { getMCPClient, MCPClient } from "../mcp/mcp-client";
-=======
 } from "../tools/index.js";
 import { ToolResult } from "../types/index.js";
 import { EventEmitter } from "events";
 import { createTokenCounter, TokenCounter } from "../utils/token-counter.js";
 import { loadCustomInstructions } from "../utils/custom-instructions.js";
 import { getSettingsManager } from "../utils/settings-manager.js";
->>>>>>> 12a799f6
 
 export interface ChatEntry {
   type: "user" | "assistant" | "tool_result" | "tool_call";
@@ -70,7 +67,6 @@
   private messages: GrokMessage[] = [];
   private tokenCounter: TokenCounter;
   private abortController: AbortController | null = null;
-<<<<<<< HEAD
   private checkpointManager: CheckpointManager;
   private sessionStore: SessionStore;
   private modeManager: AgentModeManager;
@@ -78,7 +74,6 @@
   private mcpClient: MCPClient;
 
   constructor(apiKey: string, baseURL?: string, model?: string) {
-=======
   private mcpInitialized: boolean = false;
   private maxToolRounds: number;
 
@@ -88,7 +83,6 @@
     model?: string,
     maxToolRounds?: number
   ) {
->>>>>>> 12a799f6
     super();
     const manager = getSettingsManager();
     const savedModel = manager.getCurrentModel();
