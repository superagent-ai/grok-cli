--- conflicted
+++ resolved
@@ -40,10 +40,7 @@
   private bash: BashTool;
   private todoTool: TodoTool;
   private confirmationTool: ConfirmationTool;
-<<<<<<< HEAD
   private mcpService: MCPService;
-=======
->>>>>>> e04a6ee1
   private search: SearchTool;
   private chatHistory: ChatEntry[] = [];
   private messages: GrokMessage[] = [];
@@ -58,10 +55,7 @@
     this.bash = new BashTool();
     this.todoTool = new TodoTool();
     this.confirmationTool = new ConfirmationTool();
-<<<<<<< HEAD
     this.mcpService = new MCPService();
-=======
->>>>>>> e04a6ee1
     this.search = new SearchTool();
     this.tokenCounter = createTokenCounter("grok-4-latest");
 
@@ -591,7 +585,6 @@
         case "update_todo_list":
           return await this.todoTool.updateTodoList(args.updates);
 
-<<<<<<< HEAD
         // MCP Tools
         case "mcp_list_resources":
           const resources = await this.mcpService.listResources(args.cursor);
@@ -675,9 +668,7 @@
             success: true,
             output: `Directory resources registered: ${args.path}`,
           };
-
-=======
->>>>>>> e04a6ee1
+          
         case "search":
           return await this.search.search(args.query, {
             searchType: args.search_type,
