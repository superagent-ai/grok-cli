--- conflicted
+++ resolved
@@ -27,13 +27,9 @@
   const [processingTime, setProcessingTime] = useState(0);
   const [tokenCount, setTokenCount] = useState(0);
   const [isStreaming, setIsStreaming] = useState(false);
-<<<<<<< HEAD
   const [confirmationOptions, setConfirmationOptions] = useState<ConfirmationOptions | null>(null);
   const [mcpExpanded, setMcpExpanded] = useState(false);
-=======
-  const [confirmationOptions, setConfirmationOptions] =
-    useState<ConfirmationOptions | null>(null);
->>>>>>> 855f308a
+
   const scrollRef = useRef<any>();
   const processingStartTime = useRef<number>(0);
 
